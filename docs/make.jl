--- conflicted
+++ resolved
@@ -19,14 +19,10 @@
         edit_link = "master",
         assets = String[],
     ),
-<<<<<<< HEAD
     pages=[
         "Home" => "index.md",
         "API Reference" => "api.md",
     ],
-=======
-    pages = ["Home" => "index.md"],
->>>>>>> bb701f22
 )
 
 deploydocs(; repo = "github.com/dahong67/GCPDecompositions.jl", devbranch = "master")